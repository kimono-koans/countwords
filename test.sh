#!/usr/bin/env bash

set -e

cat kjvbible.txt kjvbible.txt kjvbible.txt kjvbible.txt kjvbible.txt kjvbible.txt kjvbible.txt kjvbible.txt kjvbible.txt kjvbible.txt >kjvbible_x10.txt

echo Python simple
python3 simple.py <kjvbible_x10.txt | python3 normalize.py >output.txt
git diff --exit-code output.txt

echo Python optimized
python3 optimized.py <kjvbible_x10.txt | python3 normalize.py >output.txt
git diff --exit-code output.txt

echo Ruby simple
ruby simple.rb <kjvbible_x10.txt | python3 normalize.py >output.txt
git diff --exit-code output.txt

echo Ruby optimized
ruby optimized.rb <kjvbible_x10.txt | python3 normalize.py >output.txt
git diff --exit-code output.txt

echo Go simple
go build -o simple-go simple.go
./simple-go <kjvbible_x10.txt | python3 normalize.py >output.txt
git diff --exit-code output.txt

echo Go optimized
go build -o optimized-go optimized.go
./optimized-go <kjvbible_x10.txt | python3 normalize.py >output.txt
git diff --exit-code output.txt

echo Rust simple
cargo build --release --manifest-path rust/simple/Cargo.toml
./rust/simple/target/release/countwords <kjvbible_x10.txt | python3 normalize.py >output.txt
git diff --exit-code output.txt

echo Rust optimized
cargo build --release --manifest-path rust/optimized/Cargo.toml
./rust/optimized/target/release/countwords <kjvbible_x10.txt | python3 normalize.py >output.txt
git diff --exit-code output.txt

echo Rust optimized trie
cargo build --release --manifest-path rust/optimized-trie/Cargo.toml
./rust/optimized-trie/target/release/countwords <kjvbible_x10.txt | python3 normalize.py >output.txt
git diff --exit-code output.txt

echo Rust optimized custom hashmap
cargo build --release --manifest-path rust/optimized-customhashmap/Cargo.toml
./rust/optimized-customhashmap/target/release/countwords <kjvbible_x10.txt | python3 normalize.py >output.txt
git diff --exit-code output.txt

echo Rust bonus '(Unicode word segmentation)'
cargo build --release --manifest-path rust/bonus/Cargo.toml
./rust/bonus/target/release/countwords <kjvbible_x10.txt | python3 normalize.py >output.txt
# We don't test its output since it uses a different segmenter.

echo C++ simple
g++ -O2 simple.cpp -o simple-cpp
./simple-cpp <kjvbible_x10.txt | python3 normalize.py >output.txt
git diff --exit-code output.txt

echo C++ optimized
g++ -O2 -std=c++17 optimized.cpp -o optimized-cpp
./optimized-cpp <kjvbible_x10.txt | python3 normalize.py >output.txt
git diff --exit-code output.txt

echo C simple
gcc -O2 simple.c -o simple-c
./simple-c <kjvbible_x10.txt | python3 normalize.py >output.txt
git diff --exit-code output.txt

echo C optimized
gcc -O2 optimized.c -o optimized-c
./optimized-c <kjvbible_x10.txt | python3 normalize.py >output.txt
git diff --exit-code output.txt

echo AWK simple
gawk -f simple.awk <kjvbible_x10.txt | python3 normalize.py >output.txt
git diff --exit-code output.txt

if command -v mawk > /dev/null; then
  echo AWK optimized
  mawk -f optimized.awk <kjvbible_x10.txt | python3 normalize.py >output.txt
  git diff --exit-code output.txt
fi

if [ -x ../gforth/gforth-fast ]; then
  echo Forth simple
  ../gforth/gforth-fast simple.fs <kjvbible_x10.txt | python3 normalize.py >output.txt
  git diff --exit-code output.txt

  echo Forth optimized
  ../gforth/gforth-fast optimized.fs <kjvbible_x10.txt | python3 normalize.py >output.txt
  git diff --exit-code output.txt
fi

echo Unix shell simple
bash simple.sh <kjvbible_x10.txt | awk '{ print $2, $1 }' | python3 normalize.py >output.txt
git diff --exit-code output.txt

echo Unix shell optimized
bash optimized.sh <kjvbible_x10.txt | awk '{ print $2, $1 }' | python3 normalize.py >output.txt
git diff --exit-code output.txt

echo Crystal simple
crystal build --release simple.cr -o simple-cr
./simple-cr <kjvbible_x10.txt | python3 normalize.py >output.txt
git diff --exit-code output.txt

echo C# simple
csc -optimize -out:simple-cs simple.cs
chmod +x simple-cs
./simple-cs <kjvbible_x10.txt | python3 normalize.py >output.txt
git diff --exit-code output.txt
<<<<<<< HEAD
=======

echo Swift simple
swiftc simple.swift -O -o simple-swift 
./simple-swift <kjvbible_x10.txt | python3 normalize.py >output.txt
git diff --exit-code output.txt

echo Julia simple
julia simple.jl <kjvbible_x10.txt | python3 normalize.py >output.txt
git diff --exit-code output.txt

echo nim simple
nim c -d:danger -o:simple-nim simple.nim
./simple-nim <kjvbible_x10.txt | python3 normalize.py >output.txt
git diff --exit-code output.txt

echo Perl simple
perl simple.pl <kjvbible_x10.txt | python3 normalize.py >output.txt
git diff --exit-code output.txt

echo JavaScript simple
node ./simple <kjvbible_x10.txt | python3 normalize.py >output.txt
git diff --exit-code output.txt

echo JavaScript optimized
node ./optimized <kjvbible_x10.txt | python3 normalize.py >output.txt
git diff --exit-code output.txt

echo PHP simple
php simple.php <kjvbible_x10.txt | python3 normalize.py >output.txt
git diff --exit-code output.txt
>>>>>>> fb5c452f
<|MERGE_RESOLUTION|>--- conflicted
+++ resolved
@@ -113,8 +113,6 @@
 chmod +x simple-cs
 ./simple-cs <kjvbible_x10.txt | python3 normalize.py >output.txt
 git diff --exit-code output.txt
-<<<<<<< HEAD
-=======
 
 echo Swift simple
 swiftc simple.swift -O -o simple-swift 
@@ -144,5 +142,4 @@
 
 echo PHP simple
 php simple.php <kjvbible_x10.txt | python3 normalize.py >output.txt
-git diff --exit-code output.txt
->>>>>>> fb5c452f
+git diff --exit-code output.txt