--- conflicted
+++ resolved
@@ -226,13 +226,11 @@
 ./simple-cl <kjvbible_x10.txt | python3 normalize.py >output.txt
 git diff --exit-code output.txt
 
-<<<<<<< HEAD
-echo Tcl simple
-tclsh simple.tcl <kjvbible_x10.txt | python3 normalize.py >output.txt
-git diff --exit-code output.txt
-=======
 echo Pascal simple
 fpc -O3 -osimple-pas simple.pas
 ./simple-pas <kjvbible_x10.txt | python3 normalize.py >output.txt
 git diff --exit-code output.txt
->>>>>>> 784f813c
+
+echo Tcl simple
+tclsh simple.tcl <kjvbible_x10.txt | python3 normalize.py >output.txt
+git diff --exit-code output.txt