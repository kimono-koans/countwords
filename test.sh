#!/usr/bin/env bash

set -e

cat kjvbible.txt kjvbible.txt kjvbible.txt kjvbible.txt kjvbible.txt kjvbible.txt kjvbible.txt kjvbible.txt kjvbible.txt kjvbible.txt >kjvbible_x10.txt

echo Python simple
python3 simple.py <kjvbible_x10.txt | python3 normalize.py >output.txt
git diff --exit-code output.txt

echo Python optimized
python3 optimized.py <kjvbible_x10.txt | python3 normalize.py >output.txt
git diff --exit-code output.txt

echo Ruby simple
ruby simple.rb <kjvbible_x10.txt | python3 normalize.py >output.txt
git diff --exit-code output.txt

echo Ruby optimized
ruby optimized.rb <kjvbible_x10.txt | python3 normalize.py >output.txt
git diff --exit-code output.txt

echo Go simple
go build -o simple-go simple.go
./simple-go <kjvbible_x10.txt | python3 normalize.py >output.txt
git diff --exit-code output.txt

echo Go optimized
go build -o optimized-go optimized.go
./optimized-go <kjvbible_x10.txt | python3 normalize.py >output.txt
git diff --exit-code output.txt

echo Rust simple
cargo build --release --manifest-path rust/simple/Cargo.toml
./rust/simple/target/release/countwords <kjvbible_x10.txt | python3 normalize.py >output.txt
git diff --exit-code output.txt

echo Rust optimized
cargo build --release --manifest-path rust/optimized/Cargo.toml
./rust/optimized/target/release/countwords <kjvbible_x10.txt | python3 normalize.py >output.txt
git diff --exit-code output.txt

echo Rust optimized trie
cargo build --release --manifest-path rust/optimized-trie/Cargo.toml
./rust/optimized-trie/target/release/countwords <kjvbible_x10.txt | python3 normalize.py >output.txt
git diff --exit-code output.txt

echo Rust optimized custom hashmap
cargo build --release --manifest-path rust/optimized-customhashmap/Cargo.toml
./rust/optimized-customhashmap/target/release/countwords <kjvbible_x10.txt | python3 normalize.py >output.txt
git diff --exit-code output.txt

echo Rust bonus '(Unicode word segmentation)'
cargo build --release --manifest-path rust/bonus/Cargo.toml
./rust/bonus/target/release/countwords <kjvbible_x10.txt | python3 normalize.py >output.txt
# We don't test its output since it uses a different segmenter.

echo C++ simple
g++ -O2 simple.cpp -o simple-cpp
./simple-cpp <kjvbible_x10.txt | python3 normalize.py >output.txt
git diff --exit-code output.txt

echo C++ optimized
g++ -O2 -std=c++17 optimized.cpp -o optimized-cpp
./optimized-cpp <kjvbible_x10.txt | python3 normalize.py >output.txt
git diff --exit-code output.txt

echo C simple
gcc -O2 simple.c -o simple-c
./simple-c <kjvbible_x10.txt | python3 normalize.py >output.txt
git diff --exit-code output.txt

echo C optimized
gcc -O2 optimized.c -o optimized-c
./optimized-c <kjvbible_x10.txt | python3 normalize.py >output.txt
git diff --exit-code output.txt

echo AWK simple
gawk -f simple.awk <kjvbible_x10.txt | python3 normalize.py >output.txt
git diff --exit-code output.txt

if command -v mawk > /dev/null; then
  echo AWK optimized
  mawk -f optimized.awk <kjvbible_x10.txt | python3 normalize.py >output.txt
  git diff --exit-code output.txt
fi

if [ -x ../gforth/gforth-fast ]; then
  echo Forth simple
  ../gforth/gforth-fast simple.fs <kjvbible_x10.txt | python3 normalize.py >output.txt
  git diff --exit-code output.txt

  echo Forth optimized
  ../gforth/gforth-fast optimized.fs <kjvbible_x10.txt | python3 normalize.py >output.txt
  git diff --exit-code output.txt
fi

echo Unix shell simple
bash simple.sh <kjvbible_x10.txt | awk '{ print $2, $1 }' | python3 normalize.py >output.txt
git diff --exit-code output.txt

echo Unix shell optimized
bash optimized.sh <kjvbible_x10.txt | awk '{ print $2, $1 }' | python3 normalize.py >output.txt
git diff --exit-code output.txt

echo C# simple
csc -optimize -out:simple-cs simple.cs
chmod +x simple-cs
./simple-cs <kjvbible_x10.txt | python3 normalize.py >output.txt
git diff --exit-code output.txt

<<<<<<< HEAD
echo Swift simple
swiftc simple.swift -O -o simple-swift 
./simple-swift <kjvbible_x10.txt | python3 normalize.py >output.txt
=======
echo Julia simple
julia simple.jl <kjvbible_x10.txt | python3 normalize.py >output.txt
git diff --exit-code output.txt

echo nim simple
nim c -d:danger -o:simple-nim simple.nim
./simple-nim <kjvbible_x10.txt | python3 normalize.py >output.txt
git diff --exit-code output.txt
>>>>>>> add17b57

echo Perl simple
perl simple.pl <kjvbible_x10.txt | python3 normalize.py >output.txt
git diff --exit-code output.txt

echo JavaScript simple
node ./simple <kjvbible_x10.txt | python3 normalize.py >output.txt
git diff --exit-code output.txt

echo JavaScript optimized
node ./optimized <kjvbible_x10.txt | python3 normalize.py >output.txt
git diff --exit-code output.txt

echo PHP simple
php simple.php <kjvbible_x10.txt | python3 normalize.py >output.txt
git diff --exit-code output.txt<|MERGE_RESOLUTION|>--- conflicted
+++ resolved
@@ -109,11 +109,11 @@
 ./simple-cs <kjvbible_x10.txt | python3 normalize.py >output.txt
 git diff --exit-code output.txt
 
-<<<<<<< HEAD
 echo Swift simple
 swiftc simple.swift -O -o simple-swift 
 ./simple-swift <kjvbible_x10.txt | python3 normalize.py >output.txt
-=======
+git diff --exit-code output.txt
+
 echo Julia simple
 julia simple.jl <kjvbible_x10.txt | python3 normalize.py >output.txt
 git diff --exit-code output.txt
@@ -122,7 +122,6 @@
 nim c -d:danger -o:simple-nim simple.nim
 ./simple-nim <kjvbible_x10.txt | python3 normalize.py >output.txt
 git diff --exit-code output.txt
->>>>>>> add17b57
 
 echo Perl simple
 perl simple.pl <kjvbible_x10.txt | python3 normalize.py >output.txt
