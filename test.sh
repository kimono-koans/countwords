#!/usr/bin/env bash

set -e

cat kjvbible.txt kjvbible.txt kjvbible.txt kjvbible.txt kjvbible.txt kjvbible.txt kjvbible.txt kjvbible.txt kjvbible.txt kjvbible.txt >kjvbible_x10.txt

echo Python simple
python3 simple.py <kjvbible_x10.txt | python3 normalize.py >output.txt
git diff --exit-code output.txt

echo Python optimized
python3 optimized.py <kjvbible_x10.txt | python3 normalize.py >output.txt
git diff --exit-code output.txt

echo Ruby simple
ruby simple.rb <kjvbible_x10.txt | python3 normalize.py >output.txt
git diff --exit-code output.txt

echo Ruby optimized
ruby optimized.rb <kjvbible_x10.txt | python3 normalize.py >output.txt
git diff --exit-code output.txt

echo Go simple
go build -o simple-go simple.go
./simple-go <kjvbible_x10.txt | python3 normalize.py >output.txt
git diff --exit-code output.txt

echo Go optimized
go build -o optimized-go optimized.go
./optimized-go <kjvbible_x10.txt | python3 normalize.py >output.txt
git diff --exit-code output.txt

echo Rust simple
cargo build --release --manifest-path rust/simple/Cargo.toml
./rust/simple/target/release/countwords <kjvbible_x10.txt | python3 normalize.py >output.txt
git diff --exit-code output.txt

echo Rust optimized
cargo build --release --manifest-path rust/optimized/Cargo.toml
./rust/optimized/target/release/countwords <kjvbible_x10.txt | python3 normalize.py >output.txt
git diff --exit-code output.txt

echo Rust optimized trie
cargo build --release --manifest-path rust/optimized-trie/Cargo.toml
./rust/optimized-trie/target/release/countwords <kjvbible_x10.txt | python3 normalize.py >output.txt
git diff --exit-code output.txt

echo Rust optimized custom hashmap
cargo build --release --manifest-path rust/optimized-customhashmap/Cargo.toml
./rust/optimized-customhashmap/target/release/countwords <kjvbible_x10.txt | python3 normalize.py >output.txt
git diff --exit-code output.txt

echo Rust bonus '(Unicode word segmentation)'
cargo build --release --manifest-path rust/bonus/Cargo.toml
./rust/bonus/target/release/countwords <kjvbible_x10.txt | python3 normalize.py >output.txt
# We don't test its output since it uses a different segmenter.

echo C++ simple
g++ -O2 simple.cpp -o simple-cpp
./simple-cpp <kjvbible_x10.txt | python3 normalize.py >output.txt
git diff --exit-code output.txt

echo C++ optimized
g++ -O2 -DNDEBUG  -std=c++17 optimized.cpp -o optimized-cpp
./optimized-cpp <kjvbible_x10.txt | python3 normalize.py >output.txt
git diff --exit-code output.txt

echo C simple
gcc -O2 simple.c -o simple-c
./simple-c <kjvbible_x10.txt | python3 normalize.py >output.txt
git diff --exit-code output.txt

echo C optimized
gcc -O2 optimized.c -o optimized-c
./optimized-c <kjvbible_x10.txt | python3 normalize.py >output.txt
git diff --exit-code output.txt

echo AWK simple
gawk -f simple.awk <kjvbible_x10.txt | python3 normalize.py >output.txt
git diff --exit-code output.txt

if command -v mawk > /dev/null; then
  echo AWK optimized
  mawk -f optimized.awk <kjvbible_x10.txt | python3 normalize.py >output.txt
  git diff --exit-code output.txt
fi

if [ -x ../gforth/gforth-fast ]; then
  echo Forth simple
  ../gforth/gforth-fast simple.fs <kjvbible_x10.txt | python3 normalize.py >output.txt
  git diff --exit-code output.txt

  echo Forth optimized
  ../gforth/gforth-fast optimized.fs <kjvbible_x10.txt | python3 normalize.py >output.txt
  git diff --exit-code output.txt
fi

echo Unix shell simple
bash simple.sh <kjvbible_x10.txt | awk '{ print $2, $1 }' | python3 normalize.py >output.txt
git diff --exit-code output.txt

echo Unix shell optimized
bash optimized.sh <kjvbible_x10.txt | awk '{ print $2, $1 }' | python3 normalize.py >output.txt
git diff --exit-code output.txt

echo Crystal simple
crystal build --release simple.cr -o simple-cr
./simple-cr <kjvbible_x10.txt | python3 normalize.py >output.txt
git diff --exit-code output.txt

echo C# simple
dotnet build ./csharp/simple -c Release
./csharp/simple/bin/Release/net5.0/simple <kjvbible_x10.txt | python3 normalize.py >output.txt
git diff --exit-code output.txt

echo C# optimized
dotnet build ./csharp/optimized -c Release
./csharp/optimized/bin/Release/net5.0/optimized <kjvbible_x10.txt | python3 normalize.py >output.txt
git diff --exit-code output.txt

echo C# linq
dotnet build ./csharp/linq -c Release
./csharp/linq/bin/Release/net5.0/linq <kjvbible_x10.txt | python3 normalize.py >output.txt
git diff --exit-code output.txt

echo F# simple
dotnet build ./fsharp/simple -c Release
./fsharp/simple/bin/Release/net5.0/simple <kjvbible_x10.txt | python3 normalize.py >output.txt
git diff --exit-code output.txt

echo F# optimized
dotnet build ./fsharp/optimized -c Release
./fsharp/optimized/bin/Release/net5.0/optimized <kjvbible_x10.txt | python3 normalize.py >output.txt
git diff --exit-code output.txt

echo Swift simple
swiftc simple.swift -O -o simple-swift
./simple-swift <kjvbible_x10.txt | python3 normalize.py >output.txt
git diff --exit-code output.txt

echo Julia simple
julia simple.jl <kjvbible_x10.txt | python3 normalize.py >output.txt
git diff --exit-code output.txt

echo nim simple
nim c -d:danger --gc:arc -o:simple-nim simple.nim
./simple-nim <kjvbible_x10.txt | python3 normalize.py >output.txt
git diff --exit-code output.txt

echo nim optimized
nim c -d:danger --gc:arc -o:optimized-nim optimized.nim
./optimized-nim <kjvbible_x10.txt | python3 normalize.py >output.txt
git diff --exit-code output.txt

echo Perl simple
perl simple.pl <kjvbible_x10.txt | python3 normalize.py >output.txt
git diff --exit-code output.txt

echo JavaScript simple
node ./simple <kjvbible_x10.txt | python3 normalize.py >output.txt
git diff --exit-code output.txt

echo JavaScript optimized
node ./optimized <kjvbible_x10.txt | python3 normalize.py >output.txt
git diff --exit-code output.txt

echo DLang simple
ldc2 -release -O3 -of=simple-d simple.d
./simple-d <kjvbible_x10.txt | python3 normalize.py >output.txt
git diff --exit-code output.txt

echo DLang optimized
ldc2 -release -O3 -of=optimized-d optimized.d
./optimized-d <kjvbible_x10.txt | python3 normalize.py >output.txt
git diff --exit-code output.txt

echo PHP simple
php simple.php <kjvbible_x10.txt | python3 normalize.py >output.txt
git diff --exit-code output.txt

echo OCaml simple
ocamlopt.opt -O3 simple.ml -o simple-ml
OCAMLRUNPARAM=o=120,a=2 ./simple-ml <kjvbible_x10.txt | python3 normalize.py >output.txt
git diff --exit-code output.txt

echo Lua simple
luajit simple.lua <kjvbible_x10.txt | python3 normalize.py >output.txt
git diff --exit-code output.txt

echo Lua optimized
luajit optimized.lua <kjvbible_x10.txt | python3 normalize.py >output.txt
git diff --exit-code output.txt

echo Kotlin simple JVM
kotlinc simple.kt -no-reflect -include-runtime -jvm-target 14 -language-version 1.4 -d simple-kotlin.jar
java -jar simple-kotlin.jar <kjvbible_x10.txt | python3 normalize.py >output.txt
git diff --exit-code output.txt

<<<<<<< HEAD
echo Java simple
javac ./java/simple.java -d ./java
java -cp ./java simple <kjvbible_x10.txt | python3 normalize.py >output.txt
git diff --exit-code output.txt

echo Java optimized
javac ./java/optimized.java -d ./java
java -cp ./java optimized <kjvbible_x10.txt | python3 normalize.py >output.txt
=======
echo Zig simple
zig build-exe -OReleaseFast --name simple-zig simple.zig
./simple-zig <kjvbible_x10.txt | python3 normalize.py >output.txt
>>>>>>> 32f1e086
git diff --exit-code output.txt<|MERGE_RESOLUTION|>--- conflicted
+++ resolved
@@ -196,7 +196,6 @@
 java -jar simple-kotlin.jar <kjvbible_x10.txt | python3 normalize.py >output.txt
 git diff --exit-code output.txt
 
-<<<<<<< HEAD
 echo Java simple
 javac ./java/simple.java -d ./java
 java -cp ./java simple <kjvbible_x10.txt | python3 normalize.py >output.txt
@@ -205,9 +204,9 @@
 echo Java optimized
 javac ./java/optimized.java -d ./java
 java -cp ./java optimized <kjvbible_x10.txt | python3 normalize.py >output.txt
-=======
+git diff --exit-code output.txt
+
 echo Zig simple
 zig build-exe -OReleaseFast --name simple-zig simple.zig
 ./simple-zig <kjvbible_x10.txt | python3 normalize.py >output.txt
->>>>>>> 32f1e086
 git diff --exit-code output.txt