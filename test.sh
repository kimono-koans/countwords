--- conflicted
+++ resolved
@@ -144,16 +144,16 @@
 node ./optimized <kjvbible_x10.txt | python3 normalize.py >output.txt
 git diff --exit-code output.txt
 
-<<<<<<< HEAD
 echo DLang simple
 dmd -release -O -inline -o- -of=simple-d simple.d
 ./simple-d <kjvbible_x10.txt | python3 normalize.py >output.txt
+git diff --exit-code output.txt
 
 echo DLang optimized
 dmd -release -O -inline -o- -of=optimized-d optimized.d
 ./optimized-d <kjvbible_x10.txt | python3 normalize.py >output.txt
-=======
+git diff --exit-code output.txt
+
 echo PHP simple
 php simple.php <kjvbible_x10.txt | python3 normalize.py >output.txt
-git diff --exit-code output.txt
->>>>>>> a823d73b
+git diff --exit-code output.txt