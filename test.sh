#!/usr/bin/env bash

set -e

cat kjvbible.txt kjvbible.txt kjvbible.txt kjvbible.txt kjvbible.txt kjvbible.txt kjvbible.txt kjvbible.txt kjvbible.txt kjvbible.txt >kjvbible_x10.txt

echo Python simple
python3 simple.py <kjvbible_x10.txt | python3 normalize.py >output.txt
git diff --exit-code output.txt

echo Python optimized
python3 optimized.py <kjvbible_x10.txt | python3 normalize.py >output.txt
git diff --exit-code output.txt

echo Ruby simple
ruby simple.rb <kjvbible_x10.txt | python3 normalize.py >output.txt
git diff --exit-code output.txt

echo Ruby optimized
ruby optimized.rb <kjvbible_x10.txt | python3 normalize.py >output.txt
git diff --exit-code output.txt

echo Go simple
go build -o simple-go simple.go
./simple-go <kjvbible_x10.txt | python3 normalize.py >output.txt
git diff --exit-code output.txt

echo Go optimized
go build -o optimized-go optimized.go
./optimized-go <kjvbible_x10.txt | python3 normalize.py >output.txt
git diff --exit-code output.txt

echo Rust simple
cargo build --release --manifest-path rust/simple/Cargo.toml
./rust/simple/target/release/countwords <kjvbible_x10.txt | python3 normalize.py >output.txt
git diff --exit-code output.txt

echo Rust optimized
cargo build --release --manifest-path rust/optimized/Cargo.toml
./rust/optimized/target/release/countwords <kjvbible_x10.txt | python3 normalize.py >output.txt
git diff --exit-code output.txt

echo Rust optimized trie
cargo build --release --manifest-path rust/optimized-trie/Cargo.toml
./rust/optimized-trie/target/release/countwords <kjvbible_x10.txt | python3 normalize.py >output.txt
git diff --exit-code output.txt

echo Rust optimized custom hashmap
cargo build --release --manifest-path rust/optimized-customhashmap/Cargo.toml
./rust/optimized-customhashmap/target/release/countwords <kjvbible_x10.txt | python3 normalize.py >output.txt
git diff --exit-code output.txt

echo Rust bonus '(Unicode word segmentation)'
cargo build --release --manifest-path rust/bonus/Cargo.toml
./rust/bonus/target/release/countwords <kjvbible_x10.txt | python3 normalize.py >output.txt
# We don't test its output since it uses a different segmenter.

echo C++ simple
g++ -O2 simple.cpp -o simple-cpp
./simple-cpp <kjvbible_x10.txt | python3 normalize.py >output.txt
git diff --exit-code output.txt

echo C++ optimized
g++ -O2 optimized.cpp -o optimized-cpp
./optimized-cpp <kjvbible_x10.txt | python3 normalize.py >output.txt
git diff --exit-code output.txt

echo C simple
gcc -O2 simple.c -o simple-c
./simple-c <kjvbible_x10.txt | python3 normalize.py >output.txt
git diff --exit-code output.txt

echo C optimized
gcc -O2 optimized.c -o optimized-c
./optimized-c <kjvbible_x10.txt | python3 normalize.py >output.txt
git diff --exit-code output.txt

echo AWK simple
gawk -f simple.awk <kjvbible_x10.txt | python3 normalize.py >output.txt
git diff --exit-code output.txt

if command -v mawk > /dev/null; then
  echo AWK optimized
  mawk -f optimized.awk <kjvbible_x10.txt | python3 normalize.py >output.txt
  git diff --exit-code output.txt
fi

if [ -x ../gforth/gforth-fast ]; then
  echo Forth simple
  ../gforth/gforth-fast simple.fs <kjvbible_x10.txt | python3 normalize.py >output.txt
  git diff --exit-code output.txt

  echo Forth optimized
  ../gforth/gforth-fast optimized.fs <kjvbible_x10.txt | python3 normalize.py >output.txt
  git diff --exit-code output.txt
fi

echo Unix shell simple
bash simple.sh <kjvbible_x10.txt | awk '{ print $2, $1 }' | python3 normalize.py >output.txt
git diff --exit-code output.txt

echo Unix shell optimized
bash optimized.sh <kjvbible_x10.txt | awk '{ print $2, $1 }' | python3 normalize.py >output.txt
git diff --exit-code output.txt

echo C# simple
csc -optimize -out:simple-cs simple.cs
chmod +x simple-cs
./simple-cs <kjvbible_x10.txt | python3 normalize.py >output.txt
git diff --exit-code output.txt

<<<<<<< HEAD
echo Julia simple
julia simple.jl <kjvbible_x10.txt | python3 normalize.py >output.txt
=======
echo nim simple
nim c -d:danger -o:simple-nim simple.nim
./simple-nim <kjvbible_x10.txt | python3 normalize.py >output.txt
git diff --exit-code output.txt

echo Perl simple
perl simple.pl <kjvbible_x10.txt | python3 normalize.py >output.txt
git diff --exit-code output.txt

echo JavaScript simple
node ./simple <kjvbible_x10.txt | python3 normalize.py >output.txt
git diff --exit-code output.txt

echo JavaScript optimized
node ./optimized <kjvbible_x10.txt | python3 normalize.py >output.txt
git diff --exit-code output.txt
>>>>>>> 7b0a0ebc
<|MERGE_RESOLUTION|>--- conflicted
+++ resolved
@@ -109,10 +109,10 @@
 ./simple-cs <kjvbible_x10.txt | python3 normalize.py >output.txt
 git diff --exit-code output.txt
 
-<<<<<<< HEAD
 echo Julia simple
 julia simple.jl <kjvbible_x10.txt | python3 normalize.py >output.txt
-=======
+git diff --exit-code output.txt
+
 echo nim simple
 nim c -d:danger -o:simple-nim simple.nim
 ./simple-nim <kjvbible_x10.txt | python3 normalize.py >output.txt
@@ -128,5 +128,4 @@
 
 echo JavaScript optimized
 node ./optimized <kjvbible_x10.txt | python3 normalize.py >output.txt
-git diff --exit-code output.txt
->>>>>>> 7b0a0ebc
+git diff --exit-code output.txt