--- conflicted
+++ resolved
@@ -176,13 +176,6 @@
 echo OCaml simple
 ocamlopt.opt -O3 simple.ml -o simple-ml
 ./simple-ml <kjvbible_x10.txt | python3 normalize.py >output.txt
-<<<<<<< HEAD
-git diff --exit-code output.txt
-
-echo Java simple
-javac ./java/simple.java -d ./java
-java -cp ./java simple <kjvbible_x10.txt | python3 normalize.py >output.txt
-=======
 
 echo Lua simple
 luajit simple.lua <kjvbible_x10.txt | python3 normalize.py >output.txt
@@ -195,5 +188,9 @@
 echo Kotlin simple JVM
 kotlinc simple.kt -no-reflect -include-runtime -jvm-target 14 -language-version 1.4 -d simple-kotlin.jar
 java -jar simple-kotlin.jar <kjvbible_x10.txt | python3 normalize.py >output.txt
->>>>>>> 7e4b4376
+git diff --exit-code output.txt
+
+echo Java simple
+javac ./java/simple.java -d ./java
+java -cp ./java simple <kjvbible_x10.txt | python3 normalize.py >output.txt
 git diff --exit-code output.txt