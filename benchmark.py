--- conflicted
+++ resolved
@@ -41,12 +41,9 @@
     ('PHP', 'php simple.php', None, 'by Max Semenik'),
     ('D', './simple-d', './optimized-d', 'by Ross Lonstein'),
     ('OCaml', './simple-ml', None, 'by Nate Dobbins'),
-<<<<<<< HEAD
-    ('Java', 'java -server -cp ./java simple', None, 'by Iulian Plesoianu'),
-=======
     ('Kotlin', 'java -jar simple-kotlin.jar', None, 'by Kazik Pogoda'),
     ('Lua', 'luajit simple.lua', 'luajit optimized.lua', 'by themadsens; runs under luajit'),
->>>>>>> 7e4b4376
+    ('Java', 'java -server -cp ./java simple', None, 'by Iulian Plesoianu'),
 ]
 
 times = []
